--- conflicted
+++ resolved
@@ -564,23 +564,9 @@
   },
   {
    "cell_type": "code",
-<<<<<<< HEAD
-   "execution_count": 14,
-   "metadata": {},
-   "outputs": [
-    {
-     "name": "stderr",
-     "output_type": "stream",
-     "text": [
-      "100%|██████████| 20000/20000 [00:56<00:00, 353.35it/s]\n"
-     ]
-    }
-   ],
-=======
    "execution_count": null,
    "metadata": {},
    "outputs": [],
->>>>>>> 579e0066
    "source": [
     "from tqdm.auto import trange\n",
     "from neptune_scale.types import Histogram\n",
