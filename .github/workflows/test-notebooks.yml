name: Notebooks test matrix
env:
  PYTHONIOENCODING: utf-8
  PYTHONLEGACYWINDOWSSTDIO: utf-8
  NEPTUNE_PROJECT: ${{ vars.NEPTUNE_PROJECT }}
on:
  workflow_call:
    inputs:
      os:
        required: true
        type: string
    secrets:
      NEPTUNE_API_TOKEN:
        required: true
jobs:
  test-notebooks:
    runs-on: ${{ inputs.os }}
    strategy:
      fail-fast: false
      matrix:
        python-version: ["3.9", "3.10", "3.11", "3.12", "3.13"]
        notebooks: # Add in alphabetical order
          - how-to-guides/hpo/notebooks/Neptune_HPO.ipynb
<<<<<<< HEAD
          - how-to-guides/debug-model-training-runs/debug_training_runs.ipynb
=======
          - how-to-guides/quickstart/notebooks/neptune_quickstart.ipynb
>>>>>>> a1584ed4
        os: ["${{ inputs.os }}"]
    steps:
      - uses: actions/checkout@main
      - uses: actions/setup-python@main
        with:
          python-version: ${{ matrix.python-version }}
          cache: "pip"
      - name: Install dependencies
        run: |
          python -m pip install --upgrade pip
          pip install -U -r requirements.txt
      - name: Install setuptools for python>=3.12
        if: matrix.python-version >= 3.12
        run: pip install -U setuptools
      - name: Install libomp on MacOS
        if: matrix.os == 'macos-13'
        run: brew install libomp
      - name: Test examples
        uses: nick-fields/retry@v3
        env:
          NEPTUNE_API_TOKEN: ${{ secrets.NEPTUNE_API_TOKEN }}
          AWS_ACCESS_KEY_ID: ${{ secrets.AWS_ACCESS_KEY_ID }}
          AWS_SECRET_ACCESS_KEY: ${{ secrets.AWS_ACCESS_KEY_ID }}
        with:
          timeout_minutes: 60
          max_attempts: 2
          command: ipython ${{ matrix.notebooks }}<|MERGE_RESOLUTION|>--- conflicted
+++ resolved
@@ -21,11 +21,8 @@
         python-version: ["3.9", "3.10", "3.11", "3.12", "3.13"]
         notebooks: # Add in alphabetical order
           - how-to-guides/hpo/notebooks/Neptune_HPO.ipynb
-<<<<<<< HEAD
           - how-to-guides/debug-model-training-runs/debug_training_runs.ipynb
-=======
           - how-to-guides/quickstart/notebooks/neptune_quickstart.ipynb
->>>>>>> a1584ed4
         os: ["${{ inputs.os }}"]
     steps:
       - uses: actions/checkout@main
