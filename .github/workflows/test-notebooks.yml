--- conflicted
+++ resolved
@@ -21,11 +21,8 @@
         python-version: ["3.9", "3.10", "3.11", "3.12", "3.13"]
         notebooks: # Add in alphabetical order
           - how-to-guides/hpo/notebooks/Neptune_HPO.ipynb
-<<<<<<< HEAD
+          - how-to-guides/quickstart/notebooks/neptune_quickstart.ipynb
           - how-to-guides/forking-long-runs/fork_long_training_runs.ipynb
-=======
-          - how-to-guides/quickstart/notebooks/neptune_quickstart.ipynb
->>>>>>> 0bda334a
         os: ["${{ inputs.os }}"]
     steps:
       - uses: actions/checkout@main
