--- conflicted
+++ resolved
@@ -21,11 +21,8 @@
         python-version: ["3.9", "3.10", "3.11", "3.12", "3.13"]
         notebooks: # Add in alphabetical order
           - how-to-guides/hpo/notebooks/Neptune_HPO.ipynb
-<<<<<<< HEAD
+          - how-to-guides/quickstart/notebooks/neptune_quickstart.ipynb
           - integrations-and-supported-tools/pytorch-lightning/notebooks/Neptune_PyTorch_Lightning.ipynb
-=======
-          - how-to-guides/quickstart/notebooks/neptune_quickstart.ipynb
->>>>>>> d8e2da50
         os: ["${{ inputs.os }}"]
     steps:
       - uses: actions/checkout@main
