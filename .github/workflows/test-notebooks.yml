--- conflicted
+++ resolved
@@ -21,11 +21,8 @@
         python-version: ["3.9", "3.10", "3.11", "3.12", "3.13"]
         notebooks: # Add in alphabetical order
           - how-to-guides/hpo/notebooks/Neptune_HPO.ipynb
-<<<<<<< HEAD
+          - how-to-guides/quickstart/notebooks/neptune_quickstart.ipynb
           - integrations-and-supported-tools/pytorch/notebooks/pytorch_text_model_debugging.ipynb
-=======
-          - how-to-guides/quickstart/notebooks/neptune_quickstart.ipynb
->>>>>>> e8568709
         os: ["${{ inputs.os }}"]
     steps:
       - uses: actions/checkout@main
