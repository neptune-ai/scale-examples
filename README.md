--- conflicted
+++ resolved
@@ -14,7 +14,6 @@
 
 This repo contains tutorials and examples of how to use Neptune.
 
-<<<<<<< HEAD
 |                                 | Docs                         | Neptune                                 | GitHub                         | Colab                      |
 | ------------------------------- | ---------------------------- | --------------------------------------- | ------------------------------ | -------------------------- |
 | Quickstart                      | [![docs-icon]][quickstart]   | [![neptune-icon]][quickstart-example]   | [![github-icon]][qs-notebook]  | [![colab-icon]][qs-colab]  |
@@ -23,15 +22,6 @@
 | Resume run or other object      | [![docs-icon]][resume-run]   |                                         |                                |                            |
 | Use Neptune in HPO jobs         | [![docs-icon]][hpo]          | [![neptune-icon]][hpo-example]          | [![github-icon]][hpo-notebook] | [![colab-icon]][hpo-colab] |
 | Debug training runs             | [![docs-icon]][debug]        | [![neptune-icon]][debug-example]        | [![github-icon]][debug-notebook] | [![colab-icon]][debug-colab] |
-=======
-| | Docs | Neptune | GitHub | Colab |
-| -- | :--: | :--: | :--: | :--: |
-| Quickstart | [![docs-icon]][quickstart] | [![neptune-icon]][quickstart-example] | [![github-icon]][qs-notebook] | [![colab-icon]][qs-colab] |
-| Log different types of metadata | [![docs-icon]][log-metadata] | [![neptune-icon]][log-metadata-example] | | |
-| Organize and filter runs | [![docs-icon]][runs-table] | [![neptune-icon]][runs-table-example] | | |
-| Resume run or other object | [![docs-icon]][resume-run] | | | |
-| Use Neptune in HPO jobs | [![docs-icon]][hpo] | [![neptune-icon]][hpo-example] | [![github-icon]][hpo-notebook] | [![colab-icon]][hpo-colab] |
->>>>>>> c134c15e
 
 ### Migration tools
 
