--- conflicted
+++ resolved
@@ -3,12 +3,7 @@
 .tmp*
 
 # Data files
-<<<<<<< HEAD
-/how-to-guides/hpo/**/mnist
-/integrations-and-supported-tools/pytorch/data
-=======
 **ubyte**
 
 # Logs
-*.log
->>>>>>> e8568709
+*.log