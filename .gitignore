# Temporary files
.neptune
.tmp*

# Data files
<<<<<<< HEAD
/how-to-guides/hpo/**/mnist
**ubyte**
=======
**ubyte**
*.png
*.mp4
*.mp3

# Logs
*.log
>>>>>>> e532b59d
<|MERGE_RESOLUTION|>--- conflicted
+++ resolved
@@ -3,15 +3,11 @@
 .tmp*
 
 # Data files
-<<<<<<< HEAD
 /how-to-guides/hpo/**/mnist
-**ubyte**
-=======
 **ubyte**
 *.png
 *.mp4
 *.mp3
 
 # Logs
-*.log
->>>>>>> e532b59d
+*.log